--- conflicted
+++ resolved
@@ -1,6 +1,5 @@
 # truss-model-updating
 
-<<<<<<< HEAD
 ## Description
 
 This program was written to show a numerical model updating example on 3D trusses. 
@@ -137,16 +136,4 @@
 * fast-forward (default): processing the data as fast as possible
 * realistic-mode: each measurement is given to the program in a scheduled way, using the timestamps. 
  
- ***See [this program](https://github.com/szedlakmate/arduino-ultrasound-distance-measurement) created as part of the project.
- 
-=======
-## Branches
-
-* master - Represents the current state of theproject
-* original - Shows the 1.0 state of theproject (see versions)
-* any other branch is experimental
-
-## Versions
-
-1. [v1.0 - Original version](https://github.com/szedlakmate/truss-model-updating/releases/tag/v1.0)
->>>>>>> adbccb4f
+ ***See [this program](https://github.com/szedlakmate/arduino-ultrasound-distance-measurement) created as part of the project.